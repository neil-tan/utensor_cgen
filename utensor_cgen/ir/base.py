--- conflicted
+++ resolved
@@ -404,15 +404,8 @@
     if not self.topo_order:
       topologic_order_graph(self)
     return [self.ops_info[name] for name in self.topo_order]
-<<<<<<< HEAD
-    
-  def add_op(self, op):
-    """Experimental, don't use.
-    """
-=======
 
   def add_op(self, op, sort=True):
->>>>>>> 403ac64e
     if not isinstance(op, OperationInfo):
       raise ValueError('expecting OperationInfo, get {}'.format(type(op)))
     if op.name in self.ops_info:
