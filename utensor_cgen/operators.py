--- conflicted
+++ resolved
@@ -381,7 +381,6 @@
 #hard coding to uint8_t uint8_t int32_t for now
 @OperatorFactory.register
 class _QuantRangeForMultiplication_u8_u8_int32_Operator(_Operator):
-<<<<<<< HEAD
 
   op_type = "QuantRangeForMultiplicationu8u8int32Op"
 
@@ -422,48 +421,6 @@
                                          inline_name=inline_tname,
                                          ref_count=ref_count)
 
-=======
-
-  op_type = "QuantRangeForMultiplicationu8u8int32Op"
-
-  def __init__(self, op_info, **kwargs):
-    _Operator.__init__(self)
-    inputs = [tensor_info.name for tensor_info in op_info.input_tensors]
-    outputs = [tensor_info.name for tensor_info in op_info.output_tensors]
-    if op_info.output_tensors[0].dtype != op_info.output_tensors[1].dtype:
-      assert "output tensors must have the same data type"
-    #output_type = op_info.output_tensors[0].dtype
-    #FIXME: hard coding the output to int32 for now
-    output_type = np.dtype([('qint32', '<i4')])
-    parser = NamescopedKWArgsParser(RefCntOptimizer.KWARGS_NAMESCOPE, 
-                                    op_info.op_attr)
-    ref_counts = parser.get('ref_counts', [])
-    to_eval = parser.get('to_eval', False)
-    self._snippet = QuantRangeForMultiplicationSnippet(inputs, outputs, output_type, ref_counts, to_eval)
-
-@OperatorFactory.register
-class _InlineOperator(_Operator):
-
-  op_type="Inline"
-  
-  def __init__(self, op_info, **kwargs):
-    out_tensor_info = op_info.output_tensors[0]
-    out_tname, out_dtype, tensor_shape = (out_tensor_info.name,
-                            out_tensor_info.dtype,
-                            out_tensor_info.shape)
-    parser = NamescopedKWArgsParser(RefCntOptimizer.KWARGS_NAMESCOPE,
-                                    op_info.op_attr)
-    ref_count = parser.get('ref_counts', [0])[0]
-    pre_tname = self._prepare_tensor_name(out_tname)
-    inline_tname = self._prepare_inline_array_name(out_tname)
-    value = op_info.op_attr['value'].value.np_array.flatten()
-    self._snippet = CreateTensorBinarySnippet(out_tname, tensor_shape=tensor_shape,
-                                         tf_dtype=out_dtype,
-                                         sptr_name=pre_tname,
-                                         inline_name=inline_tname,
-                                         ref_count=ref_count)
-
->>>>>>> dec20cbb
     weight_snippet = WeightSnippet(inline_tname,
                                   out_dtype,
                                   tensor_shape,
@@ -519,9 +476,6 @@
       idx2np.convert_to_file(fid, np_array)
     logger.info("saving %s", path)
 
-<<<<<<< HEAD
-
-=======
 @OperatorFactory.register
 class _RamOperator(_Operator):
 
@@ -542,7 +496,6 @@
                                          tf_dtype=out_dtype,
                                          sptr_name=pre_tname,
                                          ref_count=ref_count)
->>>>>>> dec20cbb
   def _prepare_tensor_name(self, tensor_name):
     prepared = tensor_name.replace(":", "_").replace("/", "_")
     return prepared